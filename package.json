--- conflicted
+++ resolved
@@ -7,11 +7,7 @@
     "dev": "vite",
     "build": "vite build",
     "preview": "vite preview",
-<<<<<<< HEAD
     "test": "node tests/normalize.test.js"
-=======
-    "test": "node --experimental-vm-modules node_modules/.bin/jest"
->>>>>>> 8ee8c21d
   },
   "devDependencies": {
     "vite": "^5.0.0",
