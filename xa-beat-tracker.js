--- conflicted
+++ resolved
@@ -1,12 +1,8 @@
 
 // Lightweight FFT implementation integrated directly for browser use
 function fft(signal) {
-<<<<<<< HEAD
   const arr = Array.isArray(signal) ? signal : Array.from(signal)
   const complexSignal = arr.map((v) => ({ real: v, imag: 0 }))
-=======
-  const complexSignal = Array.from(signal, (v) => ({ real: v, imag: 0 }))
->>>>>>> 29c9d034
   return _fftComplex(complexSignal)
 }
 
