--- conflicted
+++ resolved
@@ -115,7 +115,6 @@
       logOutput.textContent = "";
     }
 
-<<<<<<< HEAD
     function setProgress(value) {
       analysisProgress.hidden = false;
       analysisProgress.value = value;
@@ -126,12 +125,7 @@
       analysisProgress.hidden = true;
       analysisProgress.value = 0;
       analysisProgress.setAttribute('aria-valuenow', 0);
-=======
-    function showResultBanner(bpm, confidence) {
-      bpmValue.textContent = bpm.toFixed(1);
-      confValue.textContent = `(${(confidence * 100).toFixed(1)}% confidence)`;
-      resultBanner.style.display = 'block';
->>>>>>> 0179feb6
+
     }
 
     // Catch unexpected promise rejections to keep the UI responsive
@@ -362,7 +356,6 @@
         }
       };
 
-<<<<<<< HEAD
       } finally {
         analyzeBtn.disabled = false;
         quickAnalyzeBtn.disabled = false;
@@ -372,9 +365,6 @@
         playBtn.disabled = false;
         hideProgress();
       }
-=======
-      analyzerWorker.postMessage({ command: 'analyze', audioData: y, sampleRate: sr }, [y.buffer]);
->>>>>>> 0179feb6
     };
     // Quick Analyze button click handler
     quickAnalyzeBtn.onclick = () => {
@@ -914,7 +904,6 @@
         }
       }
 
-<<<<<<< HEAD
     async function computeOnsetStrength(y, sr) {
       const frameLength = 2048;
       const hopLength = 512;
@@ -1200,8 +1189,7 @@
       }
       return spectrum;
     }
-=======
->>>>>>> 0179feb6
+
 
     function drawWaveform() {
       if (!audioBuffer) return;
