--- conflicted
+++ resolved
@@ -51,7 +51,6 @@
     let clickSourceNode = null; // Click track audio source
     let clickEnabled = false; // Toggle for click track
     let clickPulseInterval = null; // Interval for button pulsing
-<<<<<<< HEAD
 const tracker = new BeatTracker();
 const ui = new BeatTrackingUI();
 
@@ -93,11 +92,7 @@
   const computeOnsetStrengthWorker = (y, sr) => runWorker('computeOnsetStrength', { y, sr });
   const estimateGlobalTempoWorker = (onsetEnvelope, sr) => runWorker('estimateGlobalTempo', { onsetEnvelope, sr });
   const computeFourierTempogramWorker = (onsetEnvelope, sr) => runWorker('computeFourierTempogram', { onsetEnvelope, sr });
-=======
-    let analyzerWorker = null; // Web worker for analysis
-    const tracker = new BeatTracker();
-    const ui = new BeatTrackingUI();
->>>>>>> 3171c031
+
 
     // Regenerate the click track whenever beat times are updated
     function updateClickBuffer() {
