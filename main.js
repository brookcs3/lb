--- conflicted
+++ resolved
@@ -356,17 +356,12 @@
             displayStatus += " ✓";
           }
           
-<<<<<<< HEAD
           const detailParts = [];
           if (altTempo) {
             detailParts.push(`${altLabel} \u2248 ${altTempo.toFixed(1)} BPM`);
           }
           detailParts.push(displayStatus);
           bpmDisplay.textContent = `BPM: ${globalTempo.toFixed(1)} (${detailParts.join(', ')})`;
-=======
-          bpmDisplay.textContent = `BPM: ${globalTempo} (${displayStatus})`;
-          showResultBanner(globalTempo, confidence);
->>>>>>> a784e60c
 
           logMessage(`🎉 FINAL RESULT:`);
           if (confidence > 0.7 && tempogramConfirmed) {
